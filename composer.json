{
    "name": "flownative/openidconnect-client",
    "license": "MIT",
    "type": "neos-package",
    "description": "An Open ID Connect (OIDC) client implementation for Neos Flow applications",
    "authors": [
        {
            "name": "Robert Lemke",
            "email": "robert@flownative.com",
            "homepage": "https://www.flownative.com",
            "role": "Developer"
        }
    ],
    "support": {
        "email": "support@flownative.com"
    },
    "funding": [
        {
            "type": "github",
            "url": "https://github.com/sponsors/robertlemke"
        }
    ],
    "require": {
        "neos/flow": "^6.0 || ^7.0",
        "guzzlehttp/guzzle": "^6.3",
<<<<<<< HEAD
        "flownative/oauth2-client": "^3.2.0",
        "phpseclib/phpseclib": "^3.0.7",
        "phpseclib/phpseclib2_compat": "~1.0",
        "lcobucci/jwt": "^3.3",
        "psr/http-server-middleware": "^1.0"
=======
        "flownative/oauth2-client": "^3.1.0",
        "phpseclib/phpseclib": "^2.0.31",
        "lcobucci/jwt": "^3.3"
>>>>>>> e45f3b17
    },
    "require-dev": {
        "phpunit/phpunit": "~8.0",
        "phpunit/php-code-coverage": "*"
    },
    "autoload": {
        "psr-4": {
            "Flownative\\OpenIdConnect\\Client\\": "Classes"
        }
    },
    "scripts": {
        "test": "phpunit"
    },
    "extra": {
        "applied-flow-migrations": [
            "TYPO3.Form-20160601101500",
            "Neos.Twitter.Bootstrap-20161124204912",
            "Neos.Form-20161124205254",
            "Neos.Party-20161124225257",
            "Neos.Imagine-20161124231742",
            "Neos.SwiftMailer-20161130105617",
            "Neos.Seo-20170127154600",
            "Neos.Flow-20180415105700",
            "Neos.Neos-20180907103800",
            "Neos.Neos.Ui-20190319094900",
            "Neos.Flow-20190425144900",
            "Neos.Flow-20190515215000",
            "Neos.NodeTypes-20190917101945",
            "Neos.NodeTypes-20200120114136",
            "Neos.Flow-20200813181400",
            "Neos.Flow-20201003165200",
            "Neos.Flow-20201109224100",
            "Neos.Flow-20201205172733",
            "Neos.Flow-20201207104500"
        ]
    }
}<|MERGE_RESOLUTION|>--- conflicted
+++ resolved
@@ -23,17 +23,10 @@
     "require": {
         "neos/flow": "^6.0 || ^7.0",
         "guzzlehttp/guzzle": "^6.3",
-<<<<<<< HEAD
         "flownative/oauth2-client": "^3.2.0",
-        "phpseclib/phpseclib": "^3.0.7",
-        "phpseclib/phpseclib2_compat": "~1.0",
+        "phpseclib/phpseclib": "^2.0.31",
         "lcobucci/jwt": "^3.3",
         "psr/http-server-middleware": "^1.0"
-=======
-        "flownative/oauth2-client": "^3.1.0",
-        "phpseclib/phpseclib": "^2.0.31",
-        "lcobucci/jwt": "^3.3"
->>>>>>> e45f3b17
     },
     "require-dev": {
         "phpunit/phpunit": "~8.0",
